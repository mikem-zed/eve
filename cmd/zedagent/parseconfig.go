--- conflicted
+++ resolved
@@ -1981,22 +1981,6 @@
 			rebootTimer.Stop()
 		}
 
-<<<<<<< HEAD
-		// start the timer again
-		// XXX:FIXME, need to handle the scheduled time
-		duration := time.Duration(immediate)
-
-		// Defer if inprogress
-		ctx := getconfigCtx.zedagentCtx
-		if isBaseOsCurrentPartitionStateInProgress(ctx) {
-			log.Warnf("Rebooting even though testing inprogress; defer for %v seconds\n",
-				globalConfig.MintimeUpdateSuccess)
-			duration = time.Second *
-				time.Duration(globalConfig.MintimeUpdateSuccess)
-		}
-
-		rebootTimer = time.NewTimer(time.Second * duration)
-=======
 		// Defer if inprogress by returning
 		ctx := getconfigCtx.zedagentCtx
 		if isBaseOsCurrentPartitionStateInProgress(ctx) {
@@ -2010,7 +1994,6 @@
 		// XXX:FIXME, need to handle the scheduled time
 		duration := time.Second * time.Duration(rebootDelay)
 		rebootTimer = time.NewTimer(duration)
->>>>>>> f03868a3
 
 		log.Infof("Scheduling for reboot %d %d\n",
 			rebootConfig.Counter, reboot.Counter)
