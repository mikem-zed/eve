// Code generated by protoc-gen-go. DO NOT EDIT.
// source: vm.proto

package zconfig

import proto "github.com/golang/protobuf/proto"
import fmt "fmt"
import math "math"

// Reference imports to suppress errors if they are not otherwise used.
var _ = proto.Marshal
var _ = fmt.Errorf
var _ = math.Inf

// For now we need to tell the device which virtualization mode
// to use. Later we might use a single one for all VMs (on any particular
// ISA). If we end up keeping this we should make the names be less
// tied to a particular hypervisor.
type VmMode int32

const (
	VmMode_PV  VmMode = 0
	VmMode_HVM VmMode = 1
)

var VmMode_name = map[int32]string{
	0: "PV",
	1: "HVM",
}
var VmMode_value = map[string]int32{
	"PV":  0,
	"HVM": 1,
}

func (x VmMode) String() string {
	return proto.EnumName(VmMode_name, int32(x))
}
<<<<<<< HEAD
func (VmMode) EnumDescriptor() ([]byte, []int) { return fileDescriptor9, []int{0} }
=======
func (VmMode) EnumDescriptor() ([]byte, []int) { return fileDescriptor10, []int{0} }
>>>>>>> 453e4aba

type VmConfig struct {
	Kernel             string   `protobuf:"bytes,1,opt,name=kernel" json:"kernel,omitempty"`
	Ramdisk            string   `protobuf:"bytes,2,opt,name=ramdisk" json:"ramdisk,omitempty"`
	Memory             uint32   `protobuf:"varint,3,opt,name=memory" json:"memory,omitempty"`
	Maxmem             uint32   `protobuf:"varint,4,opt,name=maxmem" json:"maxmem,omitempty"`
	Vcpus              uint32   `protobuf:"varint,5,opt,name=vcpus" json:"vcpus,omitempty"`
	Maxcpus            uint32   `protobuf:"varint,6,opt,name=maxcpus" json:"maxcpus,omitempty"`
	Rootdev            string   `protobuf:"bytes,7,opt,name=rootdev" json:"rootdev,omitempty"`
	Extraargs          string   `protobuf:"bytes,8,opt,name=extraargs" json:"extraargs,omitempty"`
	Bootloader         string   `protobuf:"bytes,9,opt,name=bootloader" json:"bootloader,omitempty"`
	Cpus               string   `protobuf:"bytes,10,opt,name=cpus" json:"cpus,omitempty"`
	Devicetree         string   `protobuf:"bytes,11,opt,name=devicetree" json:"devicetree,omitempty"`
	Dtdev              []string `protobuf:"bytes,12,rep,name=dtdev" json:"dtdev,omitempty"`
	Irqs               []uint32 `protobuf:"varint,13,rep,packed,name=irqs" json:"irqs,omitempty"`
	Iomem              []string `protobuf:"bytes,14,rep,name=iomem" json:"iomem,omitempty"`
	VirtualizationMode VmMode   `protobuf:"varint,15,opt,name=virtualizationMode,enum=VmMode" json:"virtualizationMode,omitempty"`
	EnableVnc          bool     `protobuf:"varint,16,opt,name=enableVnc" json:"enableVnc,omitempty"`
}

func (m *VmConfig) Reset()                    { *m = VmConfig{} }
func (m *VmConfig) String() string            { return proto.CompactTextString(m) }
func (*VmConfig) ProtoMessage()               {}
<<<<<<< HEAD
func (*VmConfig) Descriptor() ([]byte, []int) { return fileDescriptor9, []int{0} }
=======
func (*VmConfig) Descriptor() ([]byte, []int) { return fileDescriptor10, []int{0} }
>>>>>>> 453e4aba

func (m *VmConfig) GetKernel() string {
	if m != nil {
		return m.Kernel
	}
	return ""
}

func (m *VmConfig) GetRamdisk() string {
	if m != nil {
		return m.Ramdisk
	}
	return ""
}

func (m *VmConfig) GetMemory() uint32 {
	if m != nil {
		return m.Memory
	}
	return 0
}

func (m *VmConfig) GetMaxmem() uint32 {
	if m != nil {
		return m.Maxmem
	}
	return 0
}

func (m *VmConfig) GetVcpus() uint32 {
	if m != nil {
		return m.Vcpus
	}
	return 0
}

func (m *VmConfig) GetMaxcpus() uint32 {
	if m != nil {
		return m.Maxcpus
	}
	return 0
}

func (m *VmConfig) GetRootdev() string {
	if m != nil {
		return m.Rootdev
	}
	return ""
}

func (m *VmConfig) GetExtraargs() string {
	if m != nil {
		return m.Extraargs
	}
	return ""
}

func (m *VmConfig) GetBootloader() string {
	if m != nil {
		return m.Bootloader
	}
	return ""
}

func (m *VmConfig) GetCpus() string {
	if m != nil {
		return m.Cpus
	}
	return ""
}

func (m *VmConfig) GetDevicetree() string {
	if m != nil {
		return m.Devicetree
	}
	return ""
}

func (m *VmConfig) GetDtdev() []string {
	if m != nil {
		return m.Dtdev
	}
	return nil
}

func (m *VmConfig) GetIrqs() []uint32 {
	if m != nil {
		return m.Irqs
	}
	return nil
}

func (m *VmConfig) GetIomem() []string {
	if m != nil {
		return m.Iomem
	}
	return nil
}

func (m *VmConfig) GetVirtualizationMode() VmMode {
	if m != nil {
		return m.VirtualizationMode
	}
	return VmMode_PV
}

func (m *VmConfig) GetEnableVnc() bool {
	if m != nil {
		return m.EnableVnc
	}
	return false
}

func init() {
	proto.RegisterType((*VmConfig)(nil), "VmConfig")
	proto.RegisterEnum("VmMode", VmMode_name, VmMode_value)
}

<<<<<<< HEAD
func init() { proto.RegisterFile("vm.proto", fileDescriptor9) }

var fileDescriptor9 = []byte{
=======
func init() { proto.RegisterFile("vm.proto", fileDescriptor10) }

var fileDescriptor10 = []byte{
>>>>>>> 453e4aba
	// 362 bytes of a gzipped FileDescriptorProto
	0x1f, 0x8b, 0x08, 0x00, 0x00, 0x00, 0x00, 0x00, 0x02, 0xff, 0x6c, 0x92, 0x3d, 0x6f, 0xdb, 0x30,
	0x10, 0x86, 0x2b, 0xcb, 0xd6, 0x07, 0x5b, 0xbb, 0x06, 0x51, 0x14, 0x2c, 0xd0, 0x0f, 0xa1, 0x93,
	0xd0, 0x41, 0x06, 0xda, 0xa1, 0x6b, 0x90, 0x2c, 0x59, 0x0c, 0x04, 0x1a, 0x34, 0x64, 0xa3, 0xc4,
	0x8b, 0x43, 0x58, 0x14, 0x1d, 0x8a, 0x12, 0x1c, 0xff, 0xb9, 0xfc, 0xb5, 0x80, 0x47, 0x19, 0xce,
	0x90, 0x8d, 0xcf, 0x73, 0xef, 0xf1, 0x78, 0x90, 0x48, 0x32, 0xaa, 0xe2, 0x60, 0xb4, 0xd5, 0xbf,
	0x5f, 0x42, 0x92, 0x54, 0xea, 0x46, 0x77, 0x0f, 0x72, 0x47, 0xbf, 0x92, 0x68, 0x0f, 0xa6, 0x83,
	0x96, 0x05, 0x59, 0x90, 0xa7, 0xe5, 0x44, 0x94, 0x91, 0xd8, 0x70, 0x25, 0x64, 0xbf, 0x67, 0x33,
	0x2c, 0x9c, 0xd1, 0x75, 0x28, 0x50, 0xda, 0x3c, 0xb3, 0x30, 0x0b, 0xf2, 0x65, 0x39, 0x11, 0x7a,
	0x7e, 0x54, 0xa0, 0xd8, 0x7c, 0xf2, 0x48, 0xf4, 0x0b, 0x59, 0x8c, 0xcd, 0x61, 0xe8, 0xd9, 0x02,
	0xb5, 0x07, 0x77, 0xbf, 0xe2, 0x47, 0xf4, 0x11, 0xfa, 0x33, 0xe2, 0x64, 0xad, 0xad, 0x80, 0x91,
	0xc5, 0xd3, 0x64, 0x8f, 0xf4, 0x3b, 0x49, 0xe1, 0x68, 0x0d, 0xe7, 0x66, 0xd7, 0xb3, 0x04, 0x6b,
	0x17, 0x41, 0x7f, 0x12, 0x52, 0x6b, 0x6d, 0x5b, 0xcd, 0x05, 0x18, 0x96, 0x62, 0xf9, 0x8d, 0xa1,
	0x94, 0xcc, 0x71, 0x1c, 0xc1, 0x0a, 0x9e, 0x5d, 0x8f, 0x80, 0x51, 0x36, 0x60, 0x0d, 0x00, 0xfb,
	0xe8, 0x7b, 0x2e, 0xc6, 0xbd, 0x5d, 0xe0, 0x4b, 0x3e, 0x65, 0x61, 0x9e, 0x96, 0x1e, 0xdc, 0x4d,
	0xd2, 0x3c, 0xf5, 0x6c, 0x99, 0x85, 0xf9, 0xb2, 0xc4, 0xb3, 0x4b, 0x4a, 0xed, 0x96, 0x5f, 0xf9,
	0x24, 0x02, 0xfd, 0x4f, 0xe8, 0x28, 0x8d, 0x1d, 0x78, 0x2b, 0x4f, 0xdc, 0x4a, 0xdd, 0x6d, 0xb5,
	0x00, 0xf6, 0x39, 0x0b, 0xf2, 0xd5, 0xdf, 0xb8, 0xa8, 0x94, 0xc3, 0xf2, 0x9d, 0x08, 0xae, 0xda,
	0xf1, 0xba, 0x85, 0xaa, 0x6b, 0xd8, 0x3a, 0x0b, 0xf2, 0xa4, 0xbc, 0x88, 0x3f, 0xdf, 0x48, 0xe4,
	0x7b, 0x69, 0x44, 0x66, 0x77, 0xd5, 0xfa, 0x03, 0x8d, 0x49, 0x78, 0x5b, 0x6d, 0xd7, 0xc1, 0xf5,
	0x15, 0xf9, 0xd5, 0x68, 0x55, 0x9c, 0x40, 0x80, 0xe0, 0x45, 0xd3, 0xea, 0x41, 0x14, 0x43, 0x0f,
	0xc6, 0xad, 0xe4, 0xbf, 0xff, 0xfd, 0x8f, 0x9d, 0xb4, 0x8f, 0x43, 0x5d, 0x34, 0x5a, 0x6d, 0x7c,
	0x6e, 0xc3, 0x0f, 0x72, 0x73, 0x6a, 0xf0, 0x8f, 0xa8, 0x23, 0x4c, 0xfd, 0x7b, 0x0d, 0x00, 0x00,
	0xff, 0xff, 0x22, 0xf8, 0xfc, 0xd8, 0x31, 0x02, 0x00, 0x00,
}<|MERGE_RESOLUTION|>--- conflicted
+++ resolved
@@ -35,11 +35,7 @@
 func (x VmMode) String() string {
 	return proto.EnumName(VmMode_name, int32(x))
 }
-<<<<<<< HEAD
-func (VmMode) EnumDescriptor() ([]byte, []int) { return fileDescriptor9, []int{0} }
-=======
 func (VmMode) EnumDescriptor() ([]byte, []int) { return fileDescriptor10, []int{0} }
->>>>>>> 453e4aba
 
 type VmConfig struct {
 	Kernel             string   `protobuf:"bytes,1,opt,name=kernel" json:"kernel,omitempty"`
@@ -63,11 +59,7 @@
 func (m *VmConfig) Reset()                    { *m = VmConfig{} }
 func (m *VmConfig) String() string            { return proto.CompactTextString(m) }
 func (*VmConfig) ProtoMessage()               {}
-<<<<<<< HEAD
-func (*VmConfig) Descriptor() ([]byte, []int) { return fileDescriptor9, []int{0} }
-=======
 func (*VmConfig) Descriptor() ([]byte, []int) { return fileDescriptor10, []int{0} }
->>>>>>> 453e4aba
 
 func (m *VmConfig) GetKernel() string {
 	if m != nil {
@@ -186,15 +178,9 @@
 	proto.RegisterEnum("VmMode", VmMode_name, VmMode_value)
 }
 
-<<<<<<< HEAD
-func init() { proto.RegisterFile("vm.proto", fileDescriptor9) }
-
-var fileDescriptor9 = []byte{
-=======
 func init() { proto.RegisterFile("vm.proto", fileDescriptor10) }
 
 var fileDescriptor10 = []byte{
->>>>>>> 453e4aba
 	// 362 bytes of a gzipped FileDescriptorProto
 	0x1f, 0x8b, 0x08, 0x00, 0x00, 0x00, 0x00, 0x00, 0x02, 0xff, 0x6c, 0x92, 0x3d, 0x6f, 0xdb, 0x30,
 	0x10, 0x86, 0x2b, 0xcb, 0xd6, 0x07, 0x5b, 0xbb, 0x06, 0x51, 0x14, 0x2c, 0xd0, 0x0f, 0xa1, 0x93,
