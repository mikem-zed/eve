--- conflicted
+++ resolved
@@ -9,11 +9,7 @@
 PROVDIR=$BINDIR
 TMPDIR=/var/tmp/zededa
 LISPDIR=/opt/zededa/lisp
-<<<<<<< HEAD
-AGENTS="zedrouter domainmgr downloader verifier identitymgr eidregister zedagent dataplane"
-=======
-AGENTS="ledmanager zedrouter domainmgr downloader verifier identitymgr eidregister zedagent"
->>>>>>> b72f6715
+AGENTS="ledmanager zedrouter domainmgr downloader verifier identitymgr eidregister zedagent dataplane"
 ALLAGENTS="zedmanager $AGENTS"
 
 PATH=$BINDIR:$PATH
@@ -521,94 +517,12 @@
     echo -n "Press any key to continue "; read dummy; echo; echo
 fi
 
-<<<<<<< HEAD
 echo "Starting dataplane at" `date`
 dataplane >/var/log/dataplane.log 2>&1 &
 if [ $WAIT = 1 ]; then
     echo; read -n 1 -s -p "Press any key to continue"; echo; echo
 fi
 
-echo "Uploading device (hardware) status at" `date`
-machine=`uname -m`
-processor=`uname -p`
-platform=`uname -i`
-if [ -f /proc/device-tree/compatible ]; then
-    compatible=`cat /proc/device-tree/compatible`
-else
-    compatible=""
-fi
-memory=`awk '/MemTotal/ {print $2}' /proc/meminfo`
-storage=`df -kl --output=size / | tail -n +2| awk '{print $1}'`
-cpus=`nproc --all`
-# Try dmidecode which should work on Intel
-# XXX or look for /sys/firmware/dmi
-manufacturer=`dmidecode -s system-manufacturer`
-if [ "$manufacturer" != "" ]; then
-    productName=`dmidecode -s system-product-name`
-    version=`dmidecode -s system-version`
-    serialNumber=`dmidecode -s system-serial-number`
-    uuid=`dmidecode -s system-uuid`
-else
-    productName=""
-    version=""
-    serialNumber=""
-    uuid="00000000-0000-0000-0000-000000000000"
-fi
-# Add AdditionalInfoDevice to this
-if [ -f $ETCDIR/clientIP ]; then
-    publicIP=`cat $ETCDIR/clientIP`
-else
-    publicIP="0.0.0.0"
-fi
-cat >$ETCDIR/hwstatus.json <<EOF
-{
-	"Machine": "$machine",
-	"Processor": "$processor",
-	"Platform": "$platform",
-	"Compatible": "$compatible",
-	"Cpus": $cpus,
-	"Memory": $memory,
-	"Storage": $storage,
-	"SystemManufacturer": "$manufacturer",
-	"SystemProductName": "$productName",
-	"SystemVersion": "$version",
-	"SystemSerialNumber": "$serialNumber",
-	"SystemUUID": "$uuid",
-	"PublicIP": "$publicIP"
-}
-EOF
-echo $BINDIR/client $OLDFLAG -d $ETCDIR updateHwStatus
-$BINDIR/client $OLDFLAG -d $ETCDIR updateHwStatus
-
-if [ $WAIT = 1 ]; then
-    echo -n "Press any key to continue "; read dummy; echo; echo
-fi
-
-echo "Uploading software status at" `date`
-# Only report the Linux info for now
-name=`uname -o`
-version=`uname -r`
-description=`uname -v`
-cat >$ETCDIR/swstatus.json <<EOF
-{
-	"ApplicationStatus": [
-		{
-			"Infra": true,
-			"EID": "::",
-			"DisplayName": "$name",
-			"Version": "$version",
-			"Description": "$description",
-			"State": 5,
-			"Activated": true
-		}
-	]
-}
-EOF
-echo $BINDIR/client $OLDFLAG -d $ETCDIR updateSwStatus
-$BINDIR/client $OLDFLAG -d $ETCDIR updateSwStatus
-
-=======
->>>>>>> b72f6715
 echo "Initial setup done at" `date`
 if [ $MEASURE = 1 ]; then
     ping6 -c 3 -w 1000 zedcontrol
