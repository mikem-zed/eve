--- conflicted
+++ resolved
@@ -70,11 +70,7 @@
 // use []byte contents return.
 // If we get a http response, we return that even if it was an error
 // to allow the caller to look at StatusCode
-<<<<<<< HEAD
-func SendOnIntf(ctx ZedCloudContext, url string, intf string, reqlen int64, b *bytes.Buffer) (*http.Response, []byte, error) {
-=======
-func sendOnIntf(ctx ZedCloudContext, destUrl string, intf string, reqlen int64, b *bytes.Buffer) (*http.Response, []byte, error) {
->>>>>>> 3218f5c3
+func SendOnIntf(ctx ZedCloudContext, destUrl string, intf string, reqlen int64, b *bytes.Buffer) (*http.Response, []byte, error) {
 
 	addrCount := types.CountLocalAddrAny(*ctx.DeviceNetworkStatus, intf)
 	log.Debugf("Connecting to %s using intf %s #sources %d reqlen %d\n",
@@ -199,19 +195,11 @@
 
 		switch resp.StatusCode {
 		case http.StatusOK:
-<<<<<<< HEAD
-			log.Debugf("SendOnIntf to %s StatusOK\n", url)
-			return resp, contents, nil
-		default:
-			errStr := fmt.Sprintf("SendOnIntf to %s reqlen %d statuscode %d %s",
-				url, reqlen, resp.StatusCode,
-=======
-			log.Debugf("sendOnIntf to %s StatusOK\n", destUrl)
+			log.Debugf("SendOnIntf to %s StatusOK\n", destUrl)
 			return resp, contents, nil
 		default:
 			errStr := fmt.Sprintf("sendOnIntf to %s reqlen %d statuscode %d %s",
 				destUrl, reqlen, resp.StatusCode,
->>>>>>> 3218f5c3
 				http.StatusText(resp.StatusCode))
 			log.Errorln(errStr)
 			log.Debugf("received response %v\n", resp)
